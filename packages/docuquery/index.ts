// Combines tanstack query with docucache to provide a fine-grained reactive query system
<<<<<<< HEAD
import {
  QueryClient,
  type FetchQueryOptions,
  type InvalidateQueryFilters,
  type InvalidateOptions,
  type QueryObserverResult,
  QueryObserver,
} from '@tanstack/query-core';
=======
import {QueryClient, type FetchQueryOptions, type InvalidateQueryFilters, type InvalidateOptions, QueriesObserver, QueryObserver, type QueryOptions, type QueryObserverOptions} from '@tanstack/query-core';
>>>>>>> 0cb76427
import {DocuStore, type DocucacheInitOptions } from '@docucache/docucache';

const docOpKeySymbol = Symbol.for('__DocOpKey');

type DocuQueryClientConfig = {
  queryClient?: QueryClient;
  store?: DocuStore;
} & DocucacheInitOptions;

type DocuOperationConfig<T extends any[], R> = {
  operationFn: (...args: T) => R;
  operationKey: ReadonlyArray<unknown> | ((...args: T) => ReadonlyArray<unknown>);
  invalidate?: {filters: InvalidateQueryFilters, options?: InvalidateOptions} | InvalidateQueryFilters,
} & Omit<FetchQueryOptions<unknown, unknown>, 'queryKey' | 'queryFn'>;

type OpFn<T extends any[], R> = ((...args: T) => Promise<R> | R) & {
  [docOpKeySymbol]?: ReadonlyArray<unknown> | ((...args: T) => ReadonlyArray<unknown>);
  subscribe: (cb: (result :QueryObserverResult) => void) => () => void;
};

class DocuQueryClient {
  private queryClient: QueryClient;
  private store: DocuStore;
  private observer: QueriesObserver;
  
  constructor(options: DocuQueryClientConfig = {}) {
    const {
      queryClient,
      store,
      ...docucacheOptions
    } = options;
    this.store = store || new DocuStore(docucacheOptions);
    this.queryClient = queryClient || new QueryClient();
    this.observer = new QueriesObserver(this.queryClient, []);
    this.init();
  }

  private init() {
    // When the state of a query changes we will update the docustore
    this.queryClient
      .getQueryCache()
      .subscribe(({type, query: {queryKey, state}}) => {
        // TODO: if you have staleTime set, will this cause the store to be updated with stale data in some scenarios?
        if(queryKey[0] !== 'op') {
          return;
        }
        this.store.addAsDocument(state, queryKey.join(':'));
        // TODO: the documents here are now also bound to the query
        // We need to ensure that when any of those documents are updated, a notification is sent to the operation trigger as well
        // Perhaps the store needs another function to bind update events of documents together?
      });
    // this.queryClient
    //   .getMutationCache()
    //   .subscribe(({type, mutation}) => {
    //     if(queryKey[0] !== 'op') {
    //       return;
    //     }
    //     this.store.addAsDocument(state, queryKey.join(':'));
    //   });
  }

  operation<T extends any[], R>(config: DocuOperationConfig<T, R>) {
<<<<<<< HEAD
    let unsubscribe: () => void;
    let callback: ((result: QueryObserverResult) => void) | null;
    let observer: QueryObserver<R, Error, unknown, unknown, readonly unknown[]>;
=======
    const observers = new QueriesObserver(this.queryClient, [{queryKey: [], queryFn: () => Promise.resolve(null)}]);
>>>>>>> 0cb76427
    const op: OpFn<T, R> = (...args: T) => {
      let operationKey = config.operationKey;
      if(typeof config.operationKey === 'function') {
        operationKey = config.operationKey(...args);
      }
<<<<<<< HEAD
      operationKey = ['op', ...operationKey as ReadonlyArray<unknown>]
      const queryKey = operationKey;
      const queryFn = async () => {
        try {
          const result = await config.operationFn(...args);
          if(config?.invalidate) {
            const filters = 'queryKey' in config.invalidate ? config.invalidate : (config.invalidate as any).filters;
            const options = 'queryKey' in config.invalidate ? {} : (config.invalidate as any).options;
            await this.queryClient.invalidateQueries(filters, options)
          }
          return result;
        } catch(err) {
          // TODO: implement rollback? This might need to be in the queryClient subscription instead??
          throw err;
        }
      };
      if(!observer) {
        observer = new QueryObserver(this.queryClient, {queryKey, queryFn});
      }
      observer.setOptions({queryKey, queryFn});
      // Unsubscribe an reregister automatically
      if(callback) {
        unsubscribe?.();
        unsubscribe = observer.subscribe(callback);
      }
      return this.queryClient.fetchQuery({queryKey, queryFn});
=======
      operationKey = ['op', ...operationKey as ReadonlyArray<unknown>];
      const options: QueryOptions<R, T> = {
        // meta: {},
        queryKey: operationKey,
        queryFn: async () => {
          try {
            const result = await config.operationFn(...args);
            if(config?.invalidate) {
              const filters = 'queryKey' in config.invalidate ? config.invalidate : (config.invalidate as any).filters;
              const options = 'queryKey' in config.invalidate ? {} : (config.invalidate as any).options;
              await this.queryClient.invalidateQueries(filters, options);
            }
            return result;
          } catch(err) {
            // TODO: implement rollback? This might need to be in the queryClient subscription instead??
            throw err;
          }
        },
      };
      observers.setQueries([options as QueryObserverOptions]);
      return this.queryClient.fetchQuery(options as FetchQueryOptions<R, T>);
>>>>>>> 0cb76427
    };
    op[docOpKeySymbol] = config.operationKey;
    op.subscribe = (cb) => {
      callback = cb;
      unsubscribe = observer.subscribe(cb);
      // Return it like this because unsubscribe can change based on each call
      return () => {
        unsubscribe();
        callback = null; // Clear this if manually unsubscribed
      }
    }
    return op;
  }

  snapshot(doc: any) {
    // given a document, hydrate it with the latest data from the docucache store
    return this.store.denormalize(doc);
  }

  subscription<T = any>(doc: any) {
    return this.store.subscription(doc);
  }

  private getOperationKey(op: OpFn<any, any> | string): ReadonlyArray<unknown> | null {
    if(Array.isArray(op)) {
      return op;
    }
    if(typeof op === 'string') {
      if(op.startsWith('op')) {
        return op.split(':');
      }
      return null;
    }
    if(op[docOpKeySymbol]) {
      if(!Array.isArray(op[docOpKeySymbol])) {
        throw new Error('Operation key must be a static array');
      }
      return ['op', ...op[docOpKeySymbol]];
    }
    return null;
  }

  subscribe<T = any>(doc: any, callback: (doc: T) => void) {
    const opKey = this.getOperationKey(doc);
    const subscriptionRef = opKey ? `__ref:${opKey.join(':')}` : doc;
    const subscription = this.store.subscription(subscriptionRef);
    const callbackFn = async () => {
      // Always retrieve the latest snapshot of the document
      const snapshot = await this.snapshot(subscriptionRef);
      callback(snapshot as T);
    };
    subscription.on('create', callbackFn);
    subscription.on('update', callbackFn);
    subscription.on('delete', callbackFn);
    return () => {
      subscription.off('create', callbackFn);
      subscription.off('update', callbackFn);
      subscription.off('delete', callbackFn);
    };
  }
}

// This factory function is used so that users can create mockes in their tests
export function createClient(options?: DocuQueryClientConfig) {
  return new DocuQueryClient(options);
}<|MERGE_RESOLUTION|>--- conflicted
+++ resolved
@@ -1,5 +1,4 @@
 // Combines tanstack query with docucache to provide a fine-grained reactive query system
-<<<<<<< HEAD
 import {
   QueryClient,
   type FetchQueryOptions,
@@ -8,9 +7,6 @@
   type QueryObserverResult,
   QueryObserver,
 } from '@tanstack/query-core';
-=======
-import {QueryClient, type FetchQueryOptions, type InvalidateQueryFilters, type InvalidateOptions, QueriesObserver, QueryObserver, type QueryOptions, type QueryObserverOptions} from '@tanstack/query-core';
->>>>>>> 0cb76427
 import {DocuStore, type DocucacheInitOptions } from '@docucache/docucache';
 
 const docOpKeySymbol = Symbol.for('__DocOpKey');
@@ -34,7 +30,6 @@
 class DocuQueryClient {
   private queryClient: QueryClient;
   private store: DocuStore;
-  private observer: QueriesObserver;
   
   constructor(options: DocuQueryClientConfig = {}) {
     const {
@@ -44,7 +39,6 @@
     } = options;
     this.store = store || new DocuStore(docucacheOptions);
     this.queryClient = queryClient || new QueryClient();
-    this.observer = new QueriesObserver(this.queryClient, []);
     this.init();
   }
 
@@ -73,19 +67,14 @@
   }
 
   operation<T extends any[], R>(config: DocuOperationConfig<T, R>) {
-<<<<<<< HEAD
     let unsubscribe: () => void;
     let callback: ((result: QueryObserverResult) => void) | null;
     let observer: QueryObserver<R, Error, unknown, unknown, readonly unknown[]>;
-=======
-    const observers = new QueriesObserver(this.queryClient, [{queryKey: [], queryFn: () => Promise.resolve(null)}]);
->>>>>>> 0cb76427
     const op: OpFn<T, R> = (...args: T) => {
       let operationKey = config.operationKey;
       if(typeof config.operationKey === 'function') {
         operationKey = config.operationKey(...args);
       }
-<<<<<<< HEAD
       operationKey = ['op', ...operationKey as ReadonlyArray<unknown>]
       const queryKey = operationKey;
       const queryFn = async () => {
@@ -112,29 +101,6 @@
         unsubscribe = observer.subscribe(callback);
       }
       return this.queryClient.fetchQuery({queryKey, queryFn});
-=======
-      operationKey = ['op', ...operationKey as ReadonlyArray<unknown>];
-      const options: QueryOptions<R, T> = {
-        // meta: {},
-        queryKey: operationKey,
-        queryFn: async () => {
-          try {
-            const result = await config.operationFn(...args);
-            if(config?.invalidate) {
-              const filters = 'queryKey' in config.invalidate ? config.invalidate : (config.invalidate as any).filters;
-              const options = 'queryKey' in config.invalidate ? {} : (config.invalidate as any).options;
-              await this.queryClient.invalidateQueries(filters, options);
-            }
-            return result;
-          } catch(err) {
-            // TODO: implement rollback? This might need to be in the queryClient subscription instead??
-            throw err;
-          }
-        },
-      };
-      observers.setQueries([options as QueryObserverOptions]);
-      return this.queryClient.fetchQuery(options as FetchQueryOptions<R, T>);
->>>>>>> 0cb76427
     };
     op[docOpKeySymbol] = config.operationKey;
     op.subscribe = (cb) => {
